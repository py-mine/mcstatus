[project]
name = "mcstatus"
dynamic = ["version"]
license = "Apache-2.0"
description = "A library to query Minecraft Servers for their status and capabilities."
readme = "README.md"
authors = [
  { name = "Nathan Adams", email = "dinnerbone@dinnerbone.com" },
  { name = "ItsDrike", email = "itsdrike@protonmail.com" },
  { name = "PerchunPak", email = "perchunpak@gmail.com" },
]
maintainers = [
  { name = "Kevin Tindall", email = "kevinkjt2000@gmail.com" },
  { name = "ItsDrike", email = "itsdrike@protonmail.com" },
  { name = "PerchunPak", email = "perchunpak@gmail.com" },
]
classifiers = [
  "Development Status :: 5 - Production/Stable",
  "Intended Audience :: Developers",
  "License :: OSI Approved :: Apache Software License",
  "Natural Language :: English",
  "Operating System :: OS Independent",
  "Programming Language :: Python",
  "Programming Language :: Python :: 3",
  "Programming Language :: Python :: 3.9",
  "Programming Language :: Python :: 3.10",
  "Programming Language :: Python :: 3.11",
  "Programming Language :: Python :: 3.12",
  "Programming Language :: Python :: 3.13",
  "Topic :: Games/Entertainment",
  "Topic :: Software Development :: Libraries :: Python Modules",
  "Topic :: System :: Monitoring",
  "Typing :: Typed",
]
keywords = ["minecraft", "protocol"]
requires-python = ">=3.9"
dependencies = ["asyncio-dgram>=2.1.2", "dnspython>=2.4.2"]

[project.urls]
Documentation = "https://mcstatus.readthedocs.io"
"Source code" = "https://github.com/py-mine/mcstatus"

[tool.uv]
default-groups = ["dev", "lint", "test", "docs"]

[dependency-groups]
dev = ["poethepoet>=0.32.1"]
lint = [
  "pre-commit>=3.3.3",
  "ruff>=0.11.2",
  "pyright>=1.1.322",
  "typing-extensions>=4.7.1",
]
test = [
  "pytest>=7.4,<9.0",
  "pytest-asyncio>=0.23.2,<0.27.0",
  "pytest-cov>=4.1,<7.0",
  "pytest-rerunfailures>=13,<16",
  "coverage>=7.3.0",
  "typing-extensions>=4.12.2",
]
docs = [
  "sphinx>=7.1.2",
  "sphinx-autodoc-typehints>=1.24,<3.0",
  "furo>=2022.12.7",
  "m2r2>=0.3.3",
  "tomli>=2.0.1; python_version < '3.11'",
  "packaging>=24.2",
<<<<<<< HEAD
  "docutils>=0.18.1,<0.23", # temporary fix for https://github.com/CrossNox/m2r2/issues/68
  "uv-dynamic-versioning", # actual version is in `release` group
]
release = [
  "uv-dynamic-versioning>=0.8.2",
=======
  "docutils>=0.18.1,<0.21", # temporary fix for https://github.com/CrossNox/m2r2/issues/68
>>>>>>> afa111ad
]

[tool.poe.tasks]
_lint_ruff = "ruff check ."
_lint_pyright = "pyright ."

[tool.poe.tasks.build]
cmd = "uv build"
help = "Builds the whl and tar.gz distributions"

[tool.poe.tasks.docs]
cmd = "make -C docs/ html"
help = "Generates documentation locally in html format"

[tool.poe.tasks.format]
cmd = "ruff format"
help = "Runs automatic formatting tools"

[tool.poe.tasks.lint]
sequence = ["_lint_pyright", "_lint_ruff"]
help = "Runs linter tools"

[tool.poe.tasks.pre-commit]
cmd = "pre-commit run --all-files"
help = "Executes commit hook checks on all files"

[tool.poe.tasks.release]
cmd = "uv publish"
deps = ["pre-commit", "test", "build"]
help = "Requires all the checks to pass before building and publishing"

[tool.poe.tasks.test]
cmd = "pytest"
help = "Runs the unit tests"

[tool.pytest.ini_options]
minversion = "6.0"
addopts = "--strict-markers --doctest-modules --cov=mcstatus --cov-append --cov-branch --cov-report=term-missing -vvv --no-cov-on-fail --asyncio-mode=strict"
testpaths = ["tests"]

# Remove deprecation warning
asyncio_default_fixture_loop_scope = "function"

[tool.pyright]
pythonPlatform = "All"
pythonVersion = "3.9"
typeCheckingMode = "standard"

disableBytesTypePromotions = false
extend_exclude = ["docs/conf.py"]

[tool.ruff]
target-version = "py39"
line-length = 127

[tool.ruff.lint]
select = [
  "F",     # Pyflakes
  "W",     # Pycodestyle (warnings)
  "E",     # Pycodestyle (errors)
  "N",     # pep8-naming
  "ANN",   # flake8-annotations
  "B",     # flake8-bugbear
  "FA",    # flake8-future-annotations
  "TID",   # flake8-tidy-imports
  "UP007", # flake8-new-union-types equivalent rule
  "RUF",   # ruff's custom rules
]

ignore = [
  "ANN002", # Missing type annotation for *args
  "ANN003", # Missing type annotation for **kwargs
  "ANN204", # Missing return type annotation for special method
  "B904",   # Exception raised within try-except should use raise ... from exc
  "RUF012", # Mutable class attributes should be annotated with `typing.ClassVar`

  # Redundant rules with ruff-format:
  "E111",   # Indentation of a non-multiple of 4 spaces
  "E114",   # Comment with indentation  of a non-multiple of 4 spaces
  "E117",   # Checks for over-indented code
  "D206",   # Checks for docstrings indented with tabs
  "D300",   # Checks for docstring that use ''' instead of """
  "Q000",   # Checks of inline strings that use wrong quotes (' instead of ")
  "Q001",   # Multiline string that use wrong quotes (''' instead of """)
  "Q002",   # Checks for docstrings that use wrong quotes (''' instead of """)
  "Q003",   # Checks for avoidable escaped quotes ("\"" -> '"')
  "COM812", # Missing trailing comma (in multi-line lists/tuples/...)
  "COM819", # Prohibited trailing comma (in single-line lists/tuples/...)
  "ISC001", # Single line implicit string concatenation ("hi" "hey" -> "hihey")
  "ISC002", # Multi line implicit string concatenation
]

[tool.ruff.lint.per-file-ignores]
"test_*.py" = [
  "ANN", # flake8-annotations
]
"docs/examples/code/**" = [
  "FA", # flake8-future-annotations
]

[tool.ruff.lint.flake8-tidy-imports]
ban-relative-imports = "all"
banned-module-level-imports = ["typing_extensions"]

[tool.ruff.lint.isort]
order-by-type = false
case-sensitive = true
combine-as-imports = true

# Redundant rules with ruff-format
force-single-line = false       # forces all imports to appear on their own line
force-wrap-aliases = false      # Split imports with multiple members and at least one alias
lines-after-imports = -1        # The number of blank lines to place after imports
lines-between-types = 0         # Number of lines to place between "direct" and import from imports
split-on-trailing-comma = false # if last member of multiline import has a comma, don't fold it to single line

[tool.ruff-formatter]
line-ending = "lf"

[project.scripts]
mcstatus = "mcstatus.__main__:main"

[build-system]
requires = ["hatchling", "uv-dynamic-versioning"]
build-backend = "hatchling.build"

[tool.hatch.version]
source = "uv-dynamic-versioning"<|MERGE_RESOLUTION|>--- conflicted
+++ resolved
@@ -66,15 +66,11 @@
   "m2r2>=0.3.3",
   "tomli>=2.0.1; python_version < '3.11'",
   "packaging>=24.2",
-<<<<<<< HEAD
-  "docutils>=0.18.1,<0.23", # temporary fix for https://github.com/CrossNox/m2r2/issues/68
+  "docutils>=0.18.1,<0.21", # temporary fix for https://github.com/CrossNox/m2r2/issues/68
   "uv-dynamic-versioning", # actual version is in `release` group
 ]
 release = [
   "uv-dynamic-versioning>=0.8.2",
-=======
-  "docutils>=0.18.1,<0.21", # temporary fix for https://github.com/CrossNox/m2r2/issues/68
->>>>>>> afa111ad
 ]
 
 [tool.poe.tasks]
