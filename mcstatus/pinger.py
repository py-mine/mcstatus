--- conflicted
+++ resolved
@@ -9,14 +9,6 @@
 from mcstatus.protocol.connection import Connection, TCPAsyncSocketConnection, TCPSocketConnection
 
 STYLE_MAP = {
-<<<<<<< HEAD
-    "bold": "l",
-    "strikethrough": "m",
-    "italic": "o",
-    "underlined": "n",
-    "obfuscated": "k",
-=======
->>>>>>> 4646a7cb
     "color": {
         "dark_red": "4",
         "red": "c",
@@ -35,14 +27,12 @@
         "dark_gray": "8",
         "black": "0",
     },
-<<<<<<< HEAD
-    "reset": "r",
-=======
     "bold": "l",
+    "strikethrough": "m",
     "italic": "o",
     "underlined": "n",
     "obfuscated": "k",
->>>>>>> 4646a7cb
+    "reset": "r",
 }
 
 
