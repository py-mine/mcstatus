--- conflicted
+++ resolved
@@ -81,13 +81,8 @@
         except ValueError:
             raise IOError("Received invalid JSON")
         try:
-<<<<<<< HEAD
-            return JavaStatusResponse.build(raw)
+            return JavaStatusResponse.build(raw, latency=(received - start))
         except (ValueError, TypeError) as e:
-=======
-            return PingResponse(raw, latency=(received - start))
-        except ValueError as e:
->>>>>>> 99ae9ed6
             raise IOError(f"Received invalid status response: {e}")
 
     def test_ping(self) -> float:
@@ -137,11 +132,7 @@
         except ValueError:
             raise IOError("Received invalid JSON")
         try:
-<<<<<<< HEAD
-            return JavaStatusResponse.build(raw)
-=======
-            return PingResponse(raw, latency=(received - start))
->>>>>>> 99ae9ed6
+            return JavaStatusResponse.build(raw, latency=(received - start))
         except ValueError as e:
             raise IOError(f"Received invalid status response: {e}")
 
@@ -165,130 +156,5 @@
         return received - sent
 
 
-<<<<<<< HEAD
 # TODO Remove this deprecation after 2022-08
-PingResponse: TypeAlias = JavaStatusResponse
-=======
-class PingResponse:
-    # THIS IS SO UNPYTHONIC
-    # it's staying just because the tests depend on this structure
-    class Players:
-        class Player:
-            name: str
-            id: str
-
-            def __init__(self, raw: RawResponsePlayer):
-                if not isinstance(raw, dict):
-                    raise ValueError(f"Invalid player object (expected dict, found {type(raw)}")
-
-                if "name" not in raw:
-                    raise ValueError("Invalid player object (no 'name' value)")
-                if not isinstance(raw["name"], str):
-                    raise ValueError(f"Invalid player object (expected 'name' to be str, was {type(raw['name'])}")
-                self.name = raw["name"]
-
-                if "id" not in raw:
-                    raise ValueError("Invalid player object (no 'id' value)")
-                if not isinstance(raw["id"], str):
-                    raise ValueError(f"Invalid player object (expected 'id' to be str, was {type(raw['id'])}")
-                self.id = raw["id"]
-
-        online: int
-        max: int
-        sample: list["PingResponse.Players.Player"] | None
-
-        def __init__(self, raw: RawResponsePlayers):
-            if not isinstance(raw, dict):
-                raise ValueError(f"Invalid players object (expected dict, found {type(raw)}")
-
-            if "online" not in raw:
-                raise ValueError("Invalid players object (no 'online' value)")
-            if not isinstance(raw["online"], int):
-                raise ValueError(f"Invalid players object (expected 'online' to be int, was {type(raw['online'])})")
-            self.online = raw["online"]
-
-            if "max" not in raw:
-                raise ValueError("Invalid players object (no 'max' value)")
-            if not isinstance(raw["max"], int):
-                raise ValueError(f"Invalid players object (expected 'max' to be int, was {type(raw['max'])}")
-            self.max = raw["max"]
-
-            if "sample" in raw:
-                if not isinstance(raw["sample"], list):
-                    raise ValueError(f"Invalid players object (expected 'sample' to be list, was {type(raw['max'])})")
-                self.sample = [PingResponse.Players.Player(p) for p in raw["sample"]]
-            else:
-                self.sample = None
-
-    class Version:
-        name: str
-        protocol: int
-
-        def __init__(self, raw: RawResponseVersion):
-            if not isinstance(raw, dict):
-                raise ValueError(f"Invalid version object (expected dict, found {type(raw)})")
-
-            if "name" not in raw:
-                raise ValueError("Invalid version object (no 'name' value)")
-            if not isinstance(raw["name"], str):
-                raise ValueError(f"Invalid version object (expected 'name' to be str, was {type(raw['name'])})")
-            self.name = raw["name"]
-
-            if "protocol" not in raw:
-                raise ValueError("Invalid version object (no 'protocol' value)")
-            if not isinstance(raw["protocol"], int):
-                raise ValueError(f"Invalid version object (expected 'protocol' to be int, was {type(raw['protocol'])})")
-            self.protocol = raw["protocol"]
-
-    players: Players
-    version: Version
-    description: str
-    favicon: str | None
-    latency: float
-
-    def __init__(self, raw: RawResponse, latency: float = 0):
-        self.raw = raw
-        self.latency = latency
-
-        if "players" not in raw:
-            raise ValueError("Invalid status object (no 'players' value)")
-        self.players = PingResponse.Players(raw["players"])
-
-        if "version" not in raw:
-            raise ValueError("Invalid status object (no 'version' value)")
-        self.version = PingResponse.Version(raw["version"])
-
-        if "description" not in raw:
-            raise ValueError("Invalid status object (no 'description' value)")
-        self.description = self._parse_description(raw["description"])
-
-        self.favicon = raw.get("favicon")
-
-    @staticmethod
-    def _parse_description(raw_description: RawResponseDescription) -> str:
-        if isinstance(raw_description, str):
-            return raw_description
-
-        if isinstance(raw_description, dict):
-            entries = raw_description.get("extra", [])
-            end = raw_description.get("text", "")
-        else:
-            entries = raw_description
-            end = ""
-
-        description = ""
-
-        for entry in entries:
-            for style_key, style_val in STYLE_MAP.items():
-                if entry.get(style_key):
-                    try:
-                        if isinstance(style_val, dict):
-                            style_val = style_val[entry[style_key]]
-
-                        description += f"§{style_val}"
-                    except KeyError:
-                        pass  # ignoring these key errors strips out html color codes
-            description += entry.get("text", "")
-
-        return description + end
->>>>>>> 99ae9ed6
+PingResponse: TypeAlias = JavaStatusResponse