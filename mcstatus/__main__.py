--- conflicted
+++ resolved
@@ -18,15 +18,9 @@
     else:
         player_sample = "No players online"
 
-<<<<<<< HEAD
-    click.echo(f"version: v{response.version.name} (protocol {response.version.protocol})")
-    click.echo(f'motd: "{response.motd}"')
-    click.echo(f"players: {response.players.online}/{response.players.max} {player_sample}")
-=======
     print(f"version: v{response.version.name} (protocol {response.version.protocol})")
-    print(f'description: "{response.description}"')
+    print(f'motd: "{response.motd}"')
     print(f"players: {response.players.online}/{response.players.max} {player_sample}")
->>>>>>> c1fad4f4
 
 
 def json(server: JavaServer) -> None:
