--- conflicted
+++ resolved
@@ -1,13 +1,8 @@
 from __future__ import annotations
 
 from abc import ABC, abstractmethod
-<<<<<<< HEAD
-from dataclasses import dataclass
+from dataclasses import asdict, dataclass
 from typing import Any, Literal, TYPE_CHECKING
-=======
-from dataclasses import asdict, dataclass
-from typing import Any, TYPE_CHECKING
->>>>>>> ad4992f4
 
 from mcstatus.forge_data import ForgeData, RawForgeData
 from mcstatus.motd import Motd
