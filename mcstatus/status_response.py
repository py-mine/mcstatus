--- conflicted
+++ resolved
@@ -1,75 +1,3 @@
-<<<<<<< HEAD
-from __future__ import annotations
-
-from abc import ABC, abstractmethod
-from dataclasses import dataclass
-from typing import Any, Literal, TYPE_CHECKING
-
-from mcstatus.forge_data import ForgeData, RawForgeData
-from mcstatus.motd import Motd
-
-if TYPE_CHECKING:
-    from typing_extensions import NotRequired, Self, TypeAlias, TypedDict
-
-    class RawJavaResponsePlayer(TypedDict):
-        name: str
-        id: str
-
-    class RawJavaResponsePlayers(TypedDict):
-        online: int
-        max: int
-        sample: NotRequired[list[RawJavaResponsePlayer]]
-
-    class RawJavaResponseVersion(TypedDict):
-        name: str
-        protocol: int
-
-    class RawJavaResponseMotdWhenDict(TypedDict, total=False):
-        text: str  # only present if `translate` is set
-        translate: str  # same to the above field
-        extra: list[RawJavaResponseMotdWhenDict | str]
-
-        color: str
-        bold: bool
-        strikethrough: bool
-        italic: bool
-        underlined: bool
-        obfuscated: bool
-
-    RawJavaResponseMotd: TypeAlias = "RawJavaResponseMotdWhenDict | list[RawJavaResponseMotdWhenDict | str] | str"
-
-    class RawJavaResponse(TypedDict):
-        description: RawJavaResponseMotd
-        players: RawJavaResponsePlayers
-        version: RawJavaResponseVersion
-        favicon: NotRequired[str]
-        forgeData: NotRequired[RawForgeData]
-        modinfo: NotRequired[RawForgeData]
-        enforcesSecureChat: NotRequired[bool]
-
-    class RawQueryResponse(TypedDict):
-        hostname: str
-        gametype: Literal["SMP"]
-        game_id: Literal["MINECRAFT"]
-        version: str
-        plugins: str
-        map: str
-        numplayers: str  # can be transformed into `int`
-        maxplayers: str  # can be transformed into `int`
-        hostport: str  # can be transformed into `int`
-        hostip: str
-
-else:
-    RawJavaResponsePlayer = dict
-    RawJavaResponsePlayers = dict
-    RawJavaResponseVersion = dict
-    RawJavaResponseMotdWhenDict = dict
-    RawJavaResponse = dict
-    RawQueryResponse = dict
-
-from mcstatus.utils import deprecated
-
-=======
 from mcstatus.responses import (
     BaseStatusPlayers,
     BaseStatusResponse,
@@ -84,7 +12,6 @@
 )
 
 # __all__ is frozen on the moment of deprecation
->>>>>>> c2209c4e
 __all__ = [
     "BaseStatusPlayers",
     "BaseStatusResponse",
@@ -96,154 +23,13 @@
     "JavaStatusPlayers",
     "JavaStatusResponse",
     "JavaStatusVersion",
-    "QueryResponse",
 ]
 
 
 import warnings
 
-<<<<<<< HEAD
-    See `Minecraft wiki <https://minecraft.wiki/w/Bedrock_Edition_version_history#Bedrock_Edition>`__
-    for complete list.
-    """
-    brand: str
-    """``MCPE`` or ``MCEE`` for Education Edition."""
-
-    @property
-    @deprecated(replacement="name", date="2023-12")
-    def version(self) -> str:
-        """
-        .. deprecated:: 11.0.0
-            Will be removed 2023-12, use :attr:`.name` instead.
-        """
-        return self.name
-
-
-@dataclass(frozen=True)
-class QueryResponse:
-    """The response object for :meth:`JavaServer.query() <mcstatus.server.JavaServer.query>`."""
-
-    raw: RawQueryResponse
-    """Raw response from the server.
-
-    This is :class:`~typing.TypedDict` actually, please see sources to find what is here.
-    """
-    motd: Motd
-    """The MOTD of the server. Also known as description.
-
-    .. seealso:: :doc:`/api/motd_parsing`.
-    """
-    map_name: str
-    """The name of the map. Default is ``world``."""
-    players: QueryPlayers
-    """The players information."""
-    software: QuerySoftware
-    """The software information."""
-    ip: str
-    """The IP address the server is listening/was contacted on."""
-    port: int
-    """The port the server is listening/was contacted on."""
-    game_type: str = "SMP"
-    """The game type of the server. Hardcoded to ``SMP`` (survival multiplayer)."""
-    game_id: str = "MINECRAFT"
-    """The game ID of the server. Hardcoded to ``MINECRAFT``."""
-
-    @classmethod
-    def build(cls, raw: RawQueryResponse, players_list: list[str]) -> Self:
-        return cls(
-            raw=raw,
-            motd=Motd.parse(raw["hostname"], bedrock=False),
-            map_name=raw["map"],
-            players=QueryPlayers.build(raw, players_list),
-            software=QuerySoftware.build(raw["version"], raw["plugins"]),
-            ip=raw["hostip"],
-            port=int(raw["hostport"]),
-            game_type=raw["gametype"],
-            game_id=raw["game_id"],
-        )
-
-    @property
-    @deprecated(replacement="map_name", date="2023-12")
-    def map(self) -> str | None:
-        """
-        .. deprecated:: 11.0.0
-            Will be removed 2023-12, use :attr:`.map_name` instead.
-        """
-        return self.map_name
-
-
-@dataclass(frozen=True)
-class QueryPlayers:
-    """Class for storing information about players on the server."""
-
-    online: int
-    """The number of online players."""
-    max: int
-    """The maximum allowed number of players (server slots)."""
-    list: list[str]
-    """The list of online players."""
-
-    @classmethod
-    def build(cls, raw: RawQueryResponse, players_list: list[str]) -> Self:
-        return cls(
-            online=int(raw["numplayers"]),
-            max=int(raw["maxplayers"]),
-            list=players_list,
-        )
-
-    @property
-    @deprecated(replacement="'list' attribute", date="2023-12")
-    def names(self) -> list[str]:
-        """
-        .. deprecated:: 11.0.0
-            Will be removed 2023-12, use :attr:`.list` instead.
-        """
-        return self.list
-
-
-@dataclass(frozen=True)
-class QuerySoftware:
-    """Class for storing information about software on the server."""
-
-    version: str
-    """The version of the software."""
-    brand: str
-    """The brand of the software. Like `Paper <https://papermc.io>`_ or `Spigot <https://www.spigotmc.org>`_."""
-    plugins: list[str]
-    """The list of plugins. Can be an empty list if hidden."""
-
-    @classmethod
-    def build(cls, version: str, plugins: str) -> Self:
-        brand, parsed_plugins = cls._parse_plugins(plugins)
-        return cls(
-            version=version,
-            brand=brand,
-            plugins=parsed_plugins,
-        )
-
-    @staticmethod
-    def _parse_plugins(plugins: str) -> tuple[str, list[str]]:
-        """Parse plugins string to list.
-
-        Returns:
-            :class:`tuple` with two elements. First is brand of server (:attr:`.brand`)
-            and second is a list of :attr:`plugins`.
-        """
-        brand = "vanilla"
-        parsed_plugins = []
-
-        if plugins:
-            parts = plugins.split(":", 1)
-            brand = parts[0].strip()
-
-            if len(parts) == 2:
-                parsed_plugins = [s.strip() for s in parts[1].split(";")]
-
-        return brand, parsed_plugins
-=======
 warnings.warn(
     "`mcstatus.status_response` is deprecated, and will be removed at 2024-12, use `mcstatus.responses` instead",
     DeprecationWarning,
     stacklevel=2,
-)
->>>>>>> c2209c4e
+)