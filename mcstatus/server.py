--- conflicted
+++ resolved
@@ -1,11 +1,7 @@
 from __future__ import annotations
 
-<<<<<<< HEAD
-from typing import TYPE_CHECKING
-=======
-import re
-from typing import TYPE_CHECKING, Tuple, Optional
->>>>>>> e05c6dbd
+from typing import Optional, TYPE_CHECKING, Tuple
+from urllib.parse import urlparse
 
 import dns.resolver
 from dns.exception import DNSException
@@ -18,18 +14,8 @@
     UDPAsyncSocketConnection,
     UDPSocketConnection,
 )
-<<<<<<< HEAD
 from mcstatus.querier import AsyncServerQuerier, QueryResponse, ServerQuerier
-from mcstatus.scripts.address_tools import parse_address
 from mcstatus.utils import retry
-=======
-from mcstatus.querier import QueryResponse, ServerQuerier, AsyncServerQuerier
-from mcstatus.bedrock_status import BedrockServerStatus, BedrockStatusResponse
-from mcstatus.utils import retry
-import dns.resolver
-from dns.exception import DNSException
-from urllib.parse import urlparse
->>>>>>> e05c6dbd
 
 if TYPE_CHECKING:
     from typing_extensions import Self
