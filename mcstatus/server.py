--- conflicted
+++ resolved
@@ -4,10 +4,6 @@
 from typing import TYPE_CHECKING
 
 import dns.resolver
-<<<<<<< HEAD
-from dns.rdatatype import RdataType
-=======
->>>>>>> 7e9d5b54
 
 from mcstatus.address import Address, async_minecraft_srv_address_lookup, minecraft_srv_address_lookup
 from mcstatus.bedrock_status import BedrockServerStatus, BedrockStatusResponse
@@ -40,44 +36,6 @@
         self.address = Address(host, port)
         self.timeout = timeout
 
-<<<<<<< HEAD
-    @staticmethod
-    def _dns_srv_lookup(address: str) -> Tuple[str, int]:
-        """Perform a DNS resolution for SRV record pointing to the Java Server.
-
-        :param str address: The address to resolve for.
-        :return: A tuple of host string and port number
-        :raises: dns.resolver.NXDOMAIN if the SRV record doesn't exist
-        :raises: dns.resolver.YXDOMAIN if the SRV record name is too long
-        :raises: dns.resolver.Timeout if the SRV record wasn't found in time
-        :raises: Other dns.resolver.resolve exception pointing to a deeper issue
-        """
-        answers = dns.resolver.resolve("_minecraft._tcp." + address, RdataType.SRV)
-        # There should only be one answer here, though in case the server
-        # does actually point to multiple IPs, we just pick the first one
-        answer = answers[0]
-        host = str(answer.target).rstrip(".")
-        port = int(answer.port)
-        return host, port
-
-    @staticmethod
-    def _dns_a_lookup(hostname: str) -> str:
-        """Perform a DNS resolution for an A record to given hostname
-
-        :param str address: The address to resolve for.
-        :return: The resolved IP address from the A record
-        :raises: dns.resolver.NXDOMAIN if the record wasn't found
-        :raises: dns.resolver.YXDOMAIN if the record name was too long
-        :raises: dns.resolver.Timeout if the record wasn't found in time
-        :raises: Other dns.resolver.resolve exception pointing to a deeper issue
-        """
-        answers = dns.resolver.resolve(hostname, RdataType.A)
-        # There should only be one answer here, though in case the server
-        # does actually point to multiple IPs, we just pick the first one
-        answer = answers[0]
-        hostname = str(answer).rstrip(".")
-        return hostname
-=======
     @property
     @deprecated(replacement="address.host", date="2022-08")
     def host(self) -> str:
@@ -87,35 +45,15 @@
     @deprecated(replacement="address.port", date="2022-08")
     def port(self) -> int:
         return self.address.port
->>>>>>> 7e9d5b54
 
     @classmethod
     def lookup(cls, address: str, timeout: float = 3) -> Self:
         """Parses the given address and checks DNS records for an SRV record that points to the Minecraft server.
 
-        :param str address: The address of the Minecraft server, like `example.com:25565`
+        :param str address: The address of the Minecraft server, like `example.com:25565`.
         :param float timeout: The timeout in seconds before failing to connect.
         :return: A `MinecraftServer` instance.
         """
-<<<<<<< HEAD
-        host, port = parse_address(address)
-
-        # If we have a port, no DNS resolution is needed, just make the instance, we know where to connect
-        if port is not None:
-            return cls(host, port, timeout=timeout)
-
-        # Try to look for an SRV DNS record. If present, make the instance with host and port from it.
-        try:
-            host, port = cls._dns_srv_lookup(host)
-        except dns.resolver.NXDOMAIN:
-            # The DNS record doesn't exist, this doesn't necessarily mean the server doesn't exist though
-            # SRV record is optional and some servers don't expose it. So we simply use the host from the
-            # address and fall back to the default port
-            return cls(host, timeout=timeout)
-
-        # We have the host and port from the SRV record, use it to make the instance
-        return cls(host, port, timeout=timeout)
-=======
         addr = minecraft_srv_address_lookup(address, default_port=25565, lifetime=timeout)
         return cls(addr.host, addr.port, timeout=timeout)
 
@@ -129,7 +67,6 @@
         """
         addr = await async_minecraft_srv_address_lookup(address, default_port=25565, lifetime=timeout)
         return cls(addr.host, addr.port, timeout=timeout)
->>>>>>> 7e9d5b54
 
     def ping(self, **kwargs) -> float:
         """Checks the latency between a Minecraft Java Edition server and the client (you).
@@ -212,21 +149,6 @@
         :return: Query status information in a `QueryResponse` instance.
         :rtype: QueryResponse
         """
-<<<<<<< HEAD
-        try:
-            ip = self._dns_a_lookup(self.host)
-        except dns.resolver.NXDOMAIN:
-            # The A record lookup can fail here since the host could already be an IP, not a hostname
-            # However it can also fail if the hostname is just invalid and doesn't have any MC server
-            # attached to it, in which case we'll get an error after connecting with the socket.
-            ip = self.host
-
-        return self._retry_query(ip)
-
-    @retry(tries=3)
-    def _retry_query(self, ip: str) -> QueryResponse:
-        connection = UDPSocketConnection((ip, self.port), self.timeout)
-=======
         # TODO: WARNING: This try-except for NXDOMAIN is only done because
         # of failing tests on mac-os, which for some reason can't resolve 'localhost'
         # into '127.0.0.1'. This try-except needs to be removed once this issue
@@ -242,7 +164,6 @@
     @retry(tries=3)
     def _retry_query(self, addr: Address) -> QueryResponse:
         connection = UDPSocketConnection(addr, self.timeout)
->>>>>>> 7e9d5b54
         querier = ServerQuerier(connection)
         querier.handshake()
         return querier.read_query()
@@ -253,22 +174,6 @@
         :return: Query status information in a `QueryResponse` instance.
         :rtype: QueryResponse
         """
-<<<<<<< HEAD
-        try:
-            ip = self._dns_a_lookup(self.host)
-        except dns.resolver.NXDOMAIN:
-            # The A record lookup can fail here since the host could already be an IP, not a hostname
-            # However it can also fail if the hostname is just invalid and doesn't have any MC server
-            # attached to it, in which case we'll get an error after connecting with the socket.
-            ip = self.host
-
-        return await self._retry_async_query(ip)
-
-    @retry(tries=3)
-    async def _retry_async_query(self, ip: str) -> QueryResponse:
-        connection = UDPAsyncSocketConnection()
-        await connection.connect((ip, self.port), self.timeout)
-=======
         # TODO: WARNING: This try-except for NXDOMAIN is only done because
         # of failing tests on mac-os, which for some reason can't resolve 'localhost'
         # into '127.0.0.1'. This try-except needs to be removed once this issue
@@ -285,7 +190,6 @@
     async def _retry_async_query(self, address: Address) -> QueryResponse:
         connection = UDPAsyncSocketConnection()
         await connection.connect(address, self.timeout)
->>>>>>> 7e9d5b54
         querier = AsyncServerQuerier(connection)
         await querier.handshake()
         return await querier.read_query()
