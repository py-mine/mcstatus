from __future__ import annotations

from abc import abstractmethod
from dataclasses import dataclass, field
import random
import re
import struct
<<<<<<< HEAD
=======
from typing import TYPE_CHECKING, ClassVar, final
from collections.abc import Awaitable
>>>>>>> 8aa48620

from mcstatus.protocol.connection import Connection, UDPAsyncSocketConnection, UDPSocketConnection
from mcstatus.responses import QueryResponse, RawQueryResponse


@dataclass
class _BaseServerQuerier:
    MAGIC_PREFIX: ClassVar = bytearray.fromhex("FEFD")
    PADDING: ClassVar = bytearray.fromhex("00000000")
    PACKET_TYPE_CHALLENGE: ClassVar = 9
    PACKET_TYPE_QUERY: ClassVar = 0

    connection: UDPSocketConnection | UDPAsyncSocketConnection
    challenge: int = field(init=False, default=0)

    @staticmethod
    def _generate_session_id() -> int:
        # minecraft only supports lower 4 bits
        return random.randint(0, 2**31) & 0x0F0F0F0F

    def _create_packet(self) -> Connection:
        packet = Connection()
        packet.write(self.MAGIC_PREFIX)
        packet.write(struct.pack("!B", self.PACKET_TYPE_QUERY))
        packet.write_uint(self._generate_session_id())
        packet.write_int(self.challenge)
        packet.write(self.PADDING)
        return packet

    def _create_handshake_packet(self) -> Connection:
        packet = Connection()
        packet.write(self.MAGIC_PREFIX)
        packet.write(struct.pack("!B", self.PACKET_TYPE_CHALLENGE))
        packet.write_uint(self._generate_session_id())
        return packet

    @abstractmethod
    def _read_packet(self) -> Connection | Awaitable[Connection]:
        raise NotImplementedError

    @abstractmethod
    def handshake(self) -> None | Awaitable[None]:
        raise NotImplementedError

    @abstractmethod
    def read_query(self) -> QueryResponse | Awaitable[QueryResponse]:
        raise NotImplementedError


@final
@dataclass
class ServerQuerier(_BaseServerQuerier):
    connection: UDPSocketConnection  # pyright: ignore[reportIncompatibleVariableOverride]

    def _read_packet(self) -> Connection:
        packet = Connection()
        packet.receive(self.connection.read(self.connection.remaining()))
        packet.read(1 + 4)
        return packet

    def handshake(self) -> None:
        self.connection.write(self._create_handshake_packet())

        packet = self._read_packet()
        self.challenge = int(packet.read_ascii())

    def read_query(self) -> QueryResponse:
        request = self._create_packet()
        self.connection.write(request)

        response = self._read_packet()
        return QueryResponse.build(*self._parse_response(response))

<<<<<<< HEAD
    def _parse_response(self, response: Connection) -> tuple[RawQueryResponse, list[str]]:
        """Transform the connection object (the result) into dict which is passed to the QueryResponse constructor.
=======
@final
@dataclass
class AsyncServerQuerier(_BaseServerQuerier):
    connection: UDPAsyncSocketConnection  # pyright: ignore[reportIncompatibleVariableOverride]

    async def _read_packet(self) -> Connection:
        packet = Connection()
        packet.receive(await self.connection.read(self.connection.remaining()))
        packet.read(1 + 4)
        return packet
>>>>>>> 8aa48620

        :return: A tuple with two elements. First is `raw` answer and second is list of players.
        """
        response.read(len("splitnum") + 1 + 1 + 1)
        data = {}

        while True:
            key = response.read_ascii()
            if key == "hostname":  # hostname is actually motd in the query protocol
                match = re.search(
                    b"(.*?)\x00(hostip|hostport|game_id|gametype|map|maxplayers|numplayers|plugins|version)",
                    response.received,
                    flags=re.DOTALL,
                )
                motd = match.group(1) if match else ""
                # Since the query protocol does not properly support unicode, the motd is still not resolved
                # correctly; however, this will avoid other parameter parsing errors.
                data[key] = response.read(len(motd)).decode("ISO-8859-1")
                response.read(1)  # ignore null byte
            elif len(key) == 0:
                response.read(1)
                break
            else:
                value = response.read_ascii()
                data[key] = value

        response.read(len("player_") + 1 + 1)

        players_list = []
        while True:
            player = response.read_ascii()
            if len(player) == 0:
                break
            players_list.append(player)

        return RawQueryResponse(**data), players_list


class AsyncServerQuerier(ServerQuerier):
    def __init__(self, connection: UDPAsyncSocketConnection):
        # We do this to inform python about self.connection type (it's async)
        super().__init__(connection)  # type: ignore[arg-type]
        self.connection: UDPAsyncSocketConnection

    async def _read_packet(self) -> Connection:
        packet = Connection()
        packet.receive(await self.connection.read(self.connection.remaining()))
        packet.read(1 + 4)
        return packet

    async def handshake(self) -> None:
        await self.connection.write(self._create_handshake_packet())

        packet = await self._read_packet()
        self.challenge = int(packet.read_ascii())

    async def read_query(self) -> QueryResponse:
        request = self._create_packet()
        await self.connection.write(request)

        response = await self._read_packet()
        return QueryResponse.build(*self._parse_response(response))<|MERGE_RESOLUTION|>--- conflicted
+++ resolved
@@ -1,15 +1,12 @@
 from __future__ import annotations
 
-from abc import abstractmethod
-from dataclasses import dataclass, field
 import random
 import re
 import struct
-<<<<<<< HEAD
-=======
-from typing import TYPE_CHECKING, ClassVar, final
+from abc import abstractmethod
 from collections.abc import Awaitable
->>>>>>> 8aa48620
+from dataclasses import dataclass, field
+from typing import ClassVar, final
 
 from mcstatus.protocol.connection import Connection, UDPAsyncSocketConnection, UDPSocketConnection
 from mcstatus.responses import QueryResponse, RawQueryResponse
@@ -58,46 +55,8 @@
     def read_query(self) -> QueryResponse | Awaitable[QueryResponse]:
         raise NotImplementedError
 
-
-@final
-@dataclass
-class ServerQuerier(_BaseServerQuerier):
-    connection: UDPSocketConnection  # pyright: ignore[reportIncompatibleVariableOverride]
-
-    def _read_packet(self) -> Connection:
-        packet = Connection()
-        packet.receive(self.connection.read(self.connection.remaining()))
-        packet.read(1 + 4)
-        return packet
-
-    def handshake(self) -> None:
-        self.connection.write(self._create_handshake_packet())
-
-        packet = self._read_packet()
-        self.challenge = int(packet.read_ascii())
-
-    def read_query(self) -> QueryResponse:
-        request = self._create_packet()
-        self.connection.write(request)
-
-        response = self._read_packet()
-        return QueryResponse.build(*self._parse_response(response))
-
-<<<<<<< HEAD
     def _parse_response(self, response: Connection) -> tuple[RawQueryResponse, list[str]]:
         """Transform the connection object (the result) into dict which is passed to the QueryResponse constructor.
-=======
-@final
-@dataclass
-class AsyncServerQuerier(_BaseServerQuerier):
-    connection: UDPAsyncSocketConnection  # pyright: ignore[reportIncompatibleVariableOverride]
-
-    async def _read_packet(self) -> Connection:
-        packet = Connection()
-        packet.receive(await self.connection.read(self.connection.remaining()))
-        packet.read(1 + 4)
-        return packet
->>>>>>> 8aa48620
 
         :return: A tuple with two elements. First is `raw` answer and second is list of players.
         """
@@ -136,11 +95,35 @@
         return RawQueryResponse(**data), players_list
 
 
-class AsyncServerQuerier(ServerQuerier):
-    def __init__(self, connection: UDPAsyncSocketConnection):
-        # We do this to inform python about self.connection type (it's async)
-        super().__init__(connection)  # type: ignore[arg-type]
-        self.connection: UDPAsyncSocketConnection
+@final
+@dataclass
+class ServerQuerier(_BaseServerQuerier):
+    connection: UDPSocketConnection  # pyright: ignore[reportIncompatibleVariableOverride]
+
+    def _read_packet(self) -> Connection:
+        packet = Connection()
+        packet.receive(self.connection.read(self.connection.remaining()))
+        packet.read(1 + 4)
+        return packet
+
+    def handshake(self) -> None:
+        self.connection.write(self._create_handshake_packet())
+
+        packet = self._read_packet()
+        self.challenge = int(packet.read_ascii())
+
+    def read_query(self) -> QueryResponse:
+        request = self._create_packet()
+        self.connection.write(request)
+
+        response = self._read_packet()
+        return QueryResponse.build(*self._parse_response(response))
+
+
+@final
+@dataclass
+class AsyncServerQuerier(_BaseServerQuerier):
+    connection: UDPAsyncSocketConnection  # pyright: ignore[reportIncompatibleVariableOverride]
 
     async def _read_packet(self) -> Connection:
         packet = Connection()
