import asyncio
import sys

<<<<<<< HEAD
import dns.resolver
from mock import patch, Mock
=======
from unittest.mock import patch, Mock
>>>>>>> 523ef418
import pytest

from mcstatus.protocol.connection import Connection
from mcstatus.server import MinecraftServer


class MockProtocolFactory(asyncio.Protocol):
    transport: asyncio.Transport

    def __init__(self, data_expected_to_receive, data_to_respond_with):
        self.data_expected_to_receive = data_expected_to_receive
        self.data_to_respond_with = data_to_respond_with

    def connection_made(self, transport):
        print("connection_made")
        self.transport = transport

    def connection_lost(self, exc):
        print("connection_lost")
        self.transport.close()

    def data_received(self, data):
        assert self.data_expected_to_receive in data
        self.transport.write(self.data_to_respond_with)

    def eof_received(self):
        print("eof_received")

    def pause_writing(self):
        print("pause_writing")

    def resume_writing(self):
        print("resume_writing")


@pytest.fixture()
async def create_mock_packet_server(event_loop):
    servers = []

    async def create_server(port, data_expected_to_receive, data_to_respond_with):
        server = await event_loop.create_server(
            lambda: MockProtocolFactory(data_expected_to_receive, data_to_respond_with),
            host="localhost",
            port=port,
        )
        servers.append(server)
        return server

    yield create_server

    for server in servers:
        server.close()
        await server.wait_closed()


class TestAsyncMinecraftServer:
    @pytest.mark.skipif(
        sys.platform.startswith("win"),
        reason="async bug on Windows https://github.com/Dinnerbone/mcstatus/issues/140",
    )
    @pytest.mark.asyncio
    async def test_async_ping(self, unused_tcp_port, create_mock_packet_server):
        await create_mock_packet_server(
            port=unused_tcp_port,
            data_expected_to_receive=bytearray.fromhex("09010000000001C54246"),
            data_to_respond_with=bytearray.fromhex("0F002F096C6F63616C686F737463DD0109010000000001C54246"),
        )
        minecraft_server = MinecraftServer("localhost", port=unused_tcp_port)

        latency = await minecraft_server.async_ping(ping_token=29704774, version=47)
        assert latency >= 0


class TestMinecraftServer:
    def setup_method(self):
        self.socket = Connection()
        self.server = MinecraftServer("localhost", port=25565)

    def test_ping(self):
        self.socket.receive(bytearray.fromhex("09010000000001C54246"))

        with patch("mcstatus.server.TCPSocketConnection") as connection:
            connection.return_value = self.socket
            latency = self.server.ping(ping_token=29704774, version=47)

        assert self.socket.flush() == bytearray.fromhex("0F002F096C6F63616C686F737463DD0109010000000001C54246")
        assert self.socket.remaining() == 0, "Data is pending to be read, but should be empty"
        assert latency >= 0

    def test_ping_retry(self):
        with patch("mcstatus.server.TCPSocketConnection") as connection:
            connection.return_value = None
            with patch("mcstatus.server.ServerPinger") as pinger:
                pinger.side_effect = [Exception, Exception, Exception]
                with pytest.raises(Exception):
                    self.server.ping()
                assert pinger.call_count == 3

    def test_status(self):
        self.socket.receive(
            bytearray.fromhex(
                "6D006B7B226465736372697074696F6E223A2241204D696E65637261667420536572766572222C22706C6179657273223A7B2"
                "26D6178223A32302C226F6E6C696E65223A307D2C2276657273696F6E223A7B226E616D65223A22312E38222C2270726F746F"
                "636F6C223A34377D7D09010000000001C54246"
            )
        )

        with patch("mcstatus.server.TCPSocketConnection") as connection:
            connection.return_value = self.socket
            info = self.server.status(ping_token=29704774, version=47)

        assert self.socket.flush() == bytearray.fromhex("0F002F096C6F63616C686F737463DD01010009010000000001C54246")
        assert self.socket.remaining() == 0, "Data is pending to be read, but should be empty"
        assert info.raw == {
            "description": "A Minecraft Server",
            "players": {"max": 20, "online": 0},
            "version": {"name": "1.8", "protocol": 47},
        }
        assert info.latency >= 0

    def test_status_retry(self):
        with patch("mcstatus.server.TCPSocketConnection") as connection:
            connection.return_value = None
            with patch("mcstatus.server.ServerPinger") as pinger:
                pinger.side_effect = [Exception, Exception, Exception]
                with pytest.raises(Exception):
                    self.server.status()
                assert pinger.call_count == 3

    def test_query(self):
        self.socket.receive(bytearray.fromhex("090000000035373033353037373800"))
        self.socket.receive(
            bytearray.fromhex(
                "00000000000000000000000000000000686f73746e616d650041204d696e656372616674205365727665720067616d6574797"
                "06500534d500067616d655f6964004d494e4543524146540076657273696f6e00312e3800706c7567696e7300006d61700077"
                "6f726c64006e756d706c61796572730033006d6178706c617965727300323000686f7374706f727400323535363500686f737"
                "46970003139322e3136382e35362e31000001706c617965725f000044696e6e6572626f6e6500446a696e6e69626f6e650053"
                "746576650000"
            )
        )

        self.socket.remaining = Mock()
        self.socket.remaining.side_effect = [15, 208]

        with patch("mcstatus.server.UDPSocketConnection") as connection:
            connection.return_value = self.socket
            info = self.server.query()

        conn_bytes = self.socket.flush()
        assert conn_bytes[:3] == bytearray.fromhex("FEFD09")
        assert info.raw == {
            "hostname": "A Minecraft Server",
            "gametype": "SMP",
            "game_id": "MINECRAFT",
            "version": "1.8",
            "plugins": "",
            "map": "world",
            "numplayers": "3",
            "maxplayers": "20",
            "hostport": "25565",
            "hostip": "192.168.56.1",
        }

    def test_query_retry(self):
        with patch("mcstatus.server.UDPSocketConnection") as connection:
            connection.return_value = None
            with patch("mcstatus.server.ServerQuerier") as querier:
                querier.side_effect = [Exception, Exception, Exception]
                with pytest.raises(Exception):
                    self.server.query()
                assert querier.call_count == 3

    def test_by_address_no_srv(self):
        with patch("dns.resolver.resolve") as resolve:
            resolve.side_effect = [dns.resolver.NXDOMAIN]
            self.server = MinecraftServer.lookup("example.org")
            resolve.assert_called_once_with("_minecraft._tcp.example.org", "SRV")
        assert self.server.host == "example.org"
        assert self.server.port == 25565

    def test_by_address_with_srv(self):
        with patch("dns.resolver.resolve") as resolve:
            answer = Mock()
            answer.target = "different.example.org."
            answer.port = 12345
            resolve.return_value = [answer]
            self.server = MinecraftServer.lookup("example.org")
            resolve.assert_called_once_with("_minecraft._tcp.example.org", "SRV")
        assert self.server.host == "different.example.org"
        assert self.server.port == 12345

    def test_by_address_with_port(self):
        self.server = MinecraftServer.lookup("example.org:12345")
        assert self.server.host == "example.org"
        assert self.server.port == 12345

    def test_by_address_with_multiple_ports(self):
        with pytest.raises(ValueError):
            MinecraftServer.lookup("example.org:12345:6789")

    def test_by_address_with_invalid_port(self):
        with pytest.raises(ValueError):
            MinecraftServer.lookup("example.org:port")<|MERGE_RESOLUTION|>--- conflicted
+++ resolved
@@ -1,12 +1,8 @@
 import asyncio
 import sys
 
-<<<<<<< HEAD
 import dns.resolver
-from mock import patch, Mock
-=======
 from unittest.mock import patch, Mock
->>>>>>> 523ef418
 import pytest
 
 from mcstatus.protocol.connection import Connection
