import asyncio
import sys
from unittest.mock import Mock, patch

import dns.resolver
import pytest
from dns.rdatatype import RdataType

from mcstatus.protocol.connection import Connection
from mcstatus.server import JavaServer


class MockProtocolFactory(asyncio.Protocol):
    transport: asyncio.Transport

    def __init__(self, data_expected_to_receive, data_to_respond_with):
        self.data_expected_to_receive = data_expected_to_receive
        self.data_to_respond_with = data_to_respond_with

    def connection_made(self, transport: asyncio.Transport):
        print("connection_made")
        self.transport = transport

    def connection_lost(self, exc):
        print("connection_lost")
        self.transport.close()

    def data_received(self, data):
        assert self.data_expected_to_receive in data
        self.transport.write(self.data_to_respond_with)

    def eof_received(self):
        print("eof_received")

    def pause_writing(self):
        print("pause_writing")

    def resume_writing(self):
        print("resume_writing")


@pytest.fixture()
async def create_mock_packet_server(event_loop):
    servers = []

    async def create_server(port, data_expected_to_receive, data_to_respond_with):
        server = await event_loop.create_server(
            lambda: MockProtocolFactory(data_expected_to_receive, data_to_respond_with),
            host="localhost",
            port=port,
        )
        servers.append(server)
        return server

    yield create_server

    for server in servers:
        server.close()
        await server.wait_closed()


class TestAsyncJavaServer:
    @pytest.mark.skipif(
        sys.platform.startswith("win"),
        reason="async bug on Windows https://github.com/Dinnerbone/mcstatus/issues/140",
    )
    @pytest.mark.asyncio
    async def test_async_ping(self, unused_tcp_port, create_mock_packet_server):
        await create_mock_packet_server(
            port=unused_tcp_port,
            data_expected_to_receive=bytearray.fromhex("09010000000001C54246"),
            data_to_respond_with=bytearray.fromhex("0F002F096C6F63616C686F737463DD0109010000000001C54246"),
        )
        minecraft_server = JavaServer("localhost", port=unused_tcp_port)

        latency = await minecraft_server.async_ping(ping_token=29704774, version=47)
        assert latency >= 0


class TestJavaServer:
    def setup_method(self):
        self.socket = Connection()
        self.server = JavaServer("localhost", port=25565)

    def test_ping(self):
        self.socket.receive(bytearray.fromhex("09010000000001C54246"))

        with patch("mcstatus.server.TCPSocketConnection") as connection:
            connection.return_value = self.socket
            latency = self.server.ping(ping_token=29704774, version=47)

        assert self.socket.flush() == bytearray.fromhex("0F002F096C6F63616C686F737463DD0109010000000001C54246")
        assert self.socket.remaining() == 0, "Data is pending to be read, but should be empty"
        assert latency >= 0

    def test_ping_retry(self):
        with patch("mcstatus.server.TCPSocketConnection") as connection:
            connection.return_value = None
            with patch("mcstatus.server.ServerPinger") as pinger:
                pinger.side_effect = [Exception, Exception, Exception]
                with pytest.raises(Exception):
                    self.server.ping()
                assert pinger.call_count == 3

    def test_status(self):
        self.socket.receive(
            bytearray.fromhex(
                "6D006B7B226465736372697074696F6E223A2241204D696E65637261667420536572766572222C22706C6179657273223A7B2"
                "26D6178223A32302C226F6E6C696E65223A307D2C2276657273696F6E223A7B226E616D65223A22312E38222C2270726F746F"
                "636F6C223A34377D7D09010000000001C54246"
            )
        )

        with patch("mcstatus.server.TCPSocketConnection") as connection:
            connection.return_value = self.socket
            info = self.server.status(ping_token=29704774, version=47)

        assert self.socket.flush() == bytearray.fromhex("0F002F096C6F63616C686F737463DD01010009010000000001C54246")
        assert self.socket.remaining() == 0, "Data is pending to be read, but should be empty"
        assert info.raw == {
            "description": "A Minecraft Server",
            "players": {"max": 20, "online": 0},
            "version": {"name": "1.8", "protocol": 47},
        }
        assert info.latency >= 0

    def test_status_retry(self):
        with patch("mcstatus.server.TCPSocketConnection") as connection:
            connection.return_value = None
            with patch("mcstatus.server.ServerPinger") as pinger:
                pinger.side_effect = [Exception, Exception, Exception]
                with pytest.raises(Exception):
                    self.server.status()
                assert pinger.call_count == 3

    def test_query(self):
        self.socket.receive(bytearray.fromhex("090000000035373033353037373800"))
        self.socket.receive(
            bytearray.fromhex(
                "00000000000000000000000000000000686f73746e616d650041204d696e656372616674205365727665720067616d6574797"
                "06500534d500067616d655f6964004d494e4543524146540076657273696f6e00312e3800706c7567696e7300006d61700077"
                "6f726c64006e756d706c61796572730033006d6178706c617965727300323000686f7374706f727400323535363500686f737"
                "46970003139322e3136382e35362e31000001706c617965725f000044696e6e6572626f6e6500446a696e6e69626f6e650053"
                "746576650000"
            )
        )

        self.socket.remaining = Mock()
        self.socket.remaining.side_effect = [15, 208]

        with patch("mcstatus.server.UDPSocketConnection") as connection:
            connection.return_value = self.socket
            info = self.server.query()

        conn_bytes = self.socket.flush()
        assert conn_bytes[:3] == bytearray.fromhex("FEFD09")
        assert info.raw == {
            "hostname": "A Minecraft Server",
            "gametype": "SMP",
            "game_id": "MINECRAFT",
            "version": "1.8",
            "plugins": "",
            "map": "world",
            "numplayers": "3",
            "maxplayers": "20",
            "hostport": "25565",
            "hostip": "192.168.56.1",
        }

    def test_query_retry(self):
        with patch("mcstatus.server.UDPSocketConnection") as connection:
            connection.return_value = None
            with patch("mcstatus.server.ServerQuerier") as querier:
                querier.side_effect = [Exception, Exception, Exception]
                with pytest.raises(Exception):
                    self.server.query()
                assert querier.call_count == 3

    def test_by_address_no_srv(self):
        with patch("dns.resolver.resolve") as resolve:
<<<<<<< HEAD
            resolve.side_effect = [dns.resolver.NXDOMAIN]
            self.server = MinecraftServer.lookup("example.org")
            resolve.assert_called_once_with("_minecraft._tcp.example.org", "SRV")
=======
            resolve.return_value = []
            self.server = JavaServer.lookup("example.org")
            resolve.assert_called_once_with("_minecraft._tcp.example.org", RdataType.SRV)
        assert self.server.host == "example.org"
        assert self.server.port == 25565

    def test_by_address_invalid_srv(self):
        with patch("dns.resolver.resolve") as resolve:
            resolve.side_effect = [Exception]
            self.server = JavaServer.lookup("example.org")
            resolve.assert_called_once_with("_minecraft._tcp.example.org", RdataType.SRV)
>>>>>>> 4b81af2c
        assert self.server.host == "example.org"
        assert self.server.port == 25565

    def test_by_address_with_srv(self):
        with patch("dns.resolver.resolve") as resolve:
            answer = Mock()
            answer.target = "different.example.org."
            answer.port = 12345
            resolve.return_value = [answer]
            self.server = JavaServer.lookup("example.org")
            resolve.assert_called_once_with("_minecraft._tcp.example.org", RdataType.SRV)
        assert self.server.host == "different.example.org"
        assert self.server.port == 12345

    def test_by_address_with_port(self):
        self.server = JavaServer.lookup("example.org:12345")
        assert self.server.host == "example.org"
        assert self.server.port == 12345

    def test_by_address_with_multiple_ports(self):
        with pytest.raises(ValueError):
            JavaServer.lookup("example.org:12345:6789")

    def test_by_address_with_invalid_port(self):
        with pytest.raises(ValueError):
            JavaServer.lookup("example.org:port")<|MERGE_RESOLUTION|>--- conflicted
+++ resolved
@@ -178,23 +178,9 @@
 
     def test_by_address_no_srv(self):
         with patch("dns.resolver.resolve") as resolve:
-<<<<<<< HEAD
             resolve.side_effect = [dns.resolver.NXDOMAIN]
-            self.server = MinecraftServer.lookup("example.org")
+            self.server = JavaServer.lookup("example.org")
             resolve.assert_called_once_with("_minecraft._tcp.example.org", "SRV")
-=======
-            resolve.return_value = []
-            self.server = JavaServer.lookup("example.org")
-            resolve.assert_called_once_with("_minecraft._tcp.example.org", RdataType.SRV)
-        assert self.server.host == "example.org"
-        assert self.server.port == 25565
-
-    def test_by_address_invalid_srv(self):
-        with patch("dns.resolver.resolve") as resolve:
-            resolve.side_effect = [Exception]
-            self.server = JavaServer.lookup("example.org")
-            resolve.assert_called_once_with("_minecraft._tcp.example.org", RdataType.SRV)
->>>>>>> 4b81af2c
         assert self.server.host == "example.org"
         assert self.server.port == 25565
 
