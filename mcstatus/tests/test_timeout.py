--- conflicted
+++ resolved
@@ -1,12 +1,7 @@
-<<<<<<< HEAD
-=======
+import asyncio
 from unittest.mock import patch
 
->>>>>>> 523ef418
-import asyncio
-
 import pytest
-from mock import patch
 
 from mcstatus.protocol.connection import TCPAsyncSocketConnection
 
