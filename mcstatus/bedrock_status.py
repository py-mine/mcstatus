--- conflicted
+++ resolved
@@ -63,36 +63,4 @@
             if stream is not None:
                 stream.close()
 
-<<<<<<< HEAD
-        return self.parse_response(data, (perf_counter() - start))
-=======
-        return data
-
-
-class BedrockStatusResponse:
-    class Version:
-        def __init__(self, protocol: int, brand: str, version: str):
-            self.protocol = protocol
-            self.brand = brand
-            self.version = version
-
-    def __init__(
-        self,
-        protocol: int,
-        brand: str,
-        version: str,
-        latency: float,
-        players_online: int,
-        players_max: int,
-        motd: str,
-        map_: str | None,
-        gamemode: str | None,
-    ):
-        self.version = self.Version(protocol, brand, version)
-        self.latency = latency
-        self.players_online = players_online
-        self.players_max = players_max
-        self.motd = motd
-        self.map = map_
-        self.gamemode = gamemode
->>>>>>> 21c6d04e
+        return data