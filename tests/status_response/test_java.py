import pytest

from mcstatus.motd import Motd
from mcstatus.status_response import JavaStatusPlayer, JavaStatusPlayers, JavaStatusResponse, JavaStatusVersion
from tests.status_response import BaseStatusResponseTest


@BaseStatusResponseTest.construct
class TestJavaStatusResponse(BaseStatusResponseTest):
    RAW = {
        "players": {"max": 20, "online": 0},
        "version": {"name": "1.8-pre1", "protocol": 44},
        "description": "A Minecraft Server",
        "enforcesSecureChat": True,
        "favicon": "data:image/png;base64,foo",
    }

    EXPECTED_VALUES = [
        ("players", JavaStatusPlayers(0, 20, None)),
        ("version", JavaStatusVersion("1.8-pre1", 44)),
        ("motd", Motd.parse("A Minecraft Server", bedrock=False)),
        ("latency", 0),
        ("enforces_secure_chat", True),
        ("icon", "data:image/png;base64,foo"),
        ("raw", RAW),
        ("forge_data", None),
    ]
    OPTIONAL_FIELDS = [("favicon", "icon"), ("enforcesSecureChat", "enforces_secure_chat")], {
        "players": {"max": 20, "online": 0},
        "version": {"name": "1.8-pre1", "protocol": 44},
        "description": "A Minecraft Server",
        "enforcesSecureChat": True,
        "favicon": "data:image/png;base64,foo",
    }

    @pytest.fixture(scope="class")
    def build(self) -> JavaStatusResponse:
        return JavaStatusResponse.build(self.RAW)  # type: ignore # dict[str, Unknown] cannot be assigned to TypedDict


@BaseStatusResponseTest.construct
class TestJavaStatusPlayers(BaseStatusResponseTest):
    EXPECTED_VALUES = [
        ("max", 20),
        ("online", 0),
        (
            "sample",
            [
                JavaStatusPlayer("foo", "0b3717c4-f45d-47c8-b8e2-3d9ff6f93a89"),
                JavaStatusPlayer("bar", "61699b2e-d327-4a01-9f1e-0ea8c3f06bc6"),
                JavaStatusPlayer("baz", "40e8d003-8872-412d-b09a-4431a5afcbd4"),
            ],
        ),
    ]
    OPTIONAL_FIELDS = [("sample", "sample")], {
        "max": 20,
        "online": 0,
        "sample": [
            {"name": "foo", "id": "0b3717c4-f45d-47c8-b8e2-3d9ff6f93a89"},
            {"name": "bar", "id": "61699b2e-d327-4a01-9f1e-0ea8c3f06bc6"},
            {"name": "baz", "id": "40e8d003-8872-412d-b09a-4431a5afcbd4"},
        ],
    }

    @pytest.fixture(scope="class")
    def build(self) -> JavaStatusPlayers:
        return JavaStatusPlayers.build(
            {
                "max": 20,
                "online": 0,
                "sample": [
                    {"name": "foo", "id": "0b3717c4-f45d-47c8-b8e2-3d9ff6f93a89"},
                    {"name": "bar", "id": "61699b2e-d327-4a01-9f1e-0ea8c3f06bc6"},
                    {"name": "baz", "id": "40e8d003-8872-412d-b09a-4431a5afcbd4"},
                ],
            }
        )

    def test_empty_sample_turns_into_empty_list(self) -> None:
        assert JavaStatusPlayers.build({"max": 20, "online": 0, "sample": []}).sample == []


@BaseStatusResponseTest.construct
class TestJavaStatusPlayer(BaseStatusResponseTest):
    EXPECTED_VALUES = [("name", "foo"), ("id", "0b3717c4-f45d-47c8-b8e2-3d9ff6f93a89")]

    @pytest.fixture(scope="class")
    def build(self) -> JavaStatusPlayer:
        return JavaStatusPlayer.build({"name": "foo", "id": "0b3717c4-f45d-47c8-b8e2-3d9ff6f93a89"})

<<<<<<< HEAD
    def test_id_field_the_same_as_uuid(self):
        unique = object()
        build = JavaStatusPlayer.build({"name": "foo", "id": unique})  # type: ignore[assignment]
=======
    def test_id_field_the_same_as_uuid(self) -> None:
        build = JavaStatusPlayer.build({"name": "foo", "id": "0b3717c4-f45d-47c8-b8e2-3d9ff6f93a89"})
>>>>>>> 49e0893b
        assert build.id is build.uuid
        assert build.uuid is unique


@BaseStatusResponseTest.construct
class TestJavaStatusVersion(BaseStatusResponseTest):
    EXPECTED_VALUES = [("name", "1.8-pre1"), ("protocol", 44)]

    @pytest.fixture(scope="class")
    def build(self) -> JavaStatusVersion:
        return JavaStatusVersion.build({"name": "1.8-pre1", "protocol": 44})<|MERGE_RESOLUTION|>--- conflicted
+++ resolved
@@ -88,14 +88,9 @@
     def build(self) -> JavaStatusPlayer:
         return JavaStatusPlayer.build({"name": "foo", "id": "0b3717c4-f45d-47c8-b8e2-3d9ff6f93a89"})
 
-<<<<<<< HEAD
-    def test_id_field_the_same_as_uuid(self):
+    def test_id_field_the_same_as_uuid(self) -> None:
         unique = object()
         build = JavaStatusPlayer.build({"name": "foo", "id": unique})  # type: ignore[assignment]
-=======
-    def test_id_field_the_same_as_uuid(self) -> None:
-        build = JavaStatusPlayer.build({"name": "foo", "id": "0b3717c4-f45d-47c8-b8e2-3d9ff6f93a89"})
->>>>>>> 49e0893b
         assert build.id is build.uuid
         assert build.uuid is unique
 
